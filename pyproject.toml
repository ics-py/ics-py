--- conflicted
+++ resolved
@@ -59,13 +59,8 @@
 ]
 
 [build-system]
-<<<<<<< HEAD
-requires = ["poetry_core>=1.0.0"]
-build-backend = "poetry.core.masonry.api"
+requires = ["hatchling"]
+build-backend = "hatchling.build"
 
 [tool.isort]
-profile = "black"
-=======
-requires = ["hatchling"]
-build-backend = "hatchling.build"
->>>>>>> 133a0955
+profile = "black"