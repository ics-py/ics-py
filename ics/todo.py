--- conflicted
+++ resolved
@@ -1,34 +1,22 @@
 #!/usr/bin/env python
 # -*- coding: utf-8 -*-
 
-from __future__ import unicode_literals, absolute_import
-from typing import Iterable, Union, Set, Dict, List, Callable, Optional
-
-
+from __future__ import absolute_import, unicode_literals
+
+import copy
+from datetime import datetime, timedelta
+from typing import Callable, Dict, Iterable, List, Optional, Set, Union
+
+import arrow
 from six.moves import map
 
-import arrow
-import copy
-from datetime import timedelta, datetime
-
-<<<<<<< HEAD
+from .alarm import Alarm, AlarmFactory
 from .alarm.utils import get_type_from_container
-from .component import Component
-=======
-from .alarm import AlarmFactory, Alarm
 from .component import Component, Extractor
->>>>>>> c47d565a
-from .utils import (
-    parse_duration,
-    timedelta_to_duration,
-    iso_to_arrow,
-    get_arrow,
-    arrow_to_iso,
-    uid_gen,
-    unescape_string,
-    escape_string,
-)
-from .parse import ContentLine, Container
+from .parse import Container, ContentLine
+from .utils import (arrow_to_iso, escape_string, get_arrow, iso_to_arrow,
+                    parse_duration, timedelta_to_duration, uid_gen,
+                    unescape_string)
 
 
 class Todo(Component):
@@ -445,17 +433,8 @@
 
 
 @Todo._extracts('VALARM', multiple=True)
-<<<<<<< HEAD
-def alarms(todo, lines):
+def alarms(todo: Todo, lines: List[ContentLine]):
     todo.alarms = [get_type_from_container(x)._from_container(x) for x in lines]
-=======
-def alarms(todo: Todo, lines: List[ContentLine]):
-    def alarm_factory(x):
-        af = AlarmFactory.get_type_from_container(x)
-        return af._from_container(x)
-
-    todo.alarms = list(map(alarm_factory, lines))
->>>>>>> c47d565a
 
 
 @Todo._extracts('STATUS')
