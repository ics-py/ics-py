#!/usr/bin/env python
# -*- coding: utf-8 -*-

from __future__ import unicode_literals, absolute_import
from collections import Iterable

from six import PY2, PY3, StringIO, string_types, text_type, integer_types
from six.moves import filter, map, range

from arrow.arrow import Arrow
import arrow

from .utils import get_arrow
from .event import Event


class EventList(list):

    """EventList is a subclass of the standard :class:`list`.

    It can be used as a list but also has super slicing capabilities and some helpers.
    """

    def __init__(self, arg=[]):
        """Instanciates a new :class:`ics.eventlist.EventList`.

            Args:
                arg (iterable): same argument as list() and pass it to list().
            Raises:
                ValueError: if `arg`contains elements which are not :class:`ics.event.Event`
        """

        super(EventList, self).__init__()

        for elem in arg:
            if not isinstance(elem, Event):
                raise ValueError('EventList takes only iterables with elements of type "Event" not {}'
                    .format(type(elem)))
            else:
                self.append(elem)

    def __getitem__(self, sl):
<<<<<<< HEAD
        """Slices EventList.

        |  If `sl` is conventional (like [10], [4:12], [3:100:2], [::-1], …),
            it slices the EventList like a classical list().
        |  If one of the 3 arguments ([start:stop:step]) is not None or an int,
            slicing differs.

        |  In that case, `start` and `stop` are considerated like instants
            (or None) and `step` like a modificator.
        |  `start` and `stop` will be converted to Arrow objects (or None)
            with arrow.get().

        - start (arrow.get() compatible or Arrow or None): \
=======
        """Slices :class:`ics.eventlist.EventList`.

        If sl is conventional (like [10], [4:12], [3:100:2], [::-1], …),\
        it slices the :class:`ics.eventlist.EventList` like a classical list().
        If one of the 3 arguments ([start:stop:step]) is not None or an int,\
        slicing differs.

        In that case, `start` and `stop` are considerated like instants\
        (or None) and `step` like a modificator.
        `start` and `stop` will be converted to :class:`Arrow` objects (or None)\
        with :func:`arrow.get`.

        - start (:class:`Arrow-convertible`): \
>>>>>>> 887b5dfd
        lower included bond,
        - stop (:class:`Arrow-convertible`): \
        upper, non included, bond.

        Modificators:
            - begin: the beginning of the events has to be \
            between the bonds.
            - end: the end of the events has to be \
            between the bonds.
            - both: both the end and the beginning have to be \
            between the bonds.
            - any: either (or both) the start of the beginning has to be \
            between the bonds.
            - inc: the events have to include be bonds \
            (start < event.begin < event.end < stop).
        """
        # Integer slice
        if isinstance(sl, integer_types):
            return super(EventList, self).__getitem__(sl)

        if isinstance(sl, Arrow):  # Single arrow slice
            begin, end = sl.floor('day').span('day')
            return self[begin:end:'both']

        # not a slice, not an int, try to convert it to an Arrow
        if not isinstance(sl, slice):
            begin, end = get_arrow(sl).floor('day').span('day')
            return self[begin:end:'both']

        # now it has to be a slice
        int_or_none = integer_types + (type(None), )
        if isinstance(sl.start, int_or_none) \
            and isinstance(sl.stop, int_or_none) \
                and isinstance(sl.step, int_or_none):
            # classical slice
            return super(EventList, self).__getitem__(sl)

        # now we have a slice and it's a special one
        if sl.step is None:  # Empty step -> default value
            step = 'both'
        # invalid step
        elif not sl.step in ('begin', 'end', 'both', 'any', 'inc'):
            raise ValueError(
                "The step must be 'begin', 'end', 'both', 'any', 'inc' \
or None not '{}'".format(sl.step))
        else:  # valid step
            step = sl.step

        begin, end = get_arrow(sl.start), get_arrow(sl.stop)
        condition0 = lambda x: True

        if begin:
            condition_begin1 = lambda x: condition0(x) and x.begin > begin
            condition_end1 = lambda x: condition0(x) and x.end > begin
            if step == 'begin':
                condition1 = condition_begin1
            elif step == 'end':
                condition1 = condition_end1
            elif step == 'any':
                condition1 = lambda x: condition_begin1(x) or \
                    condition_end1(x)
            elif step == 'both':
                condition1 = lambda x: condition_begin1(x) and \
                    condition_end1(x)
        else:
            condition1 = condition0

        if end:
            condition_begin2 = lambda x: condition1(x) and x.begin < end
            condition_end2 = lambda x: condition1(x) and x.end < end
            if step == 'begin':
                condition2 = condition_begin2
            elif step == 'end':
                condition2 = condition_end2
            elif step == 'any':
                condition2 = lambda x: condition_begin2(x) or \
                    condition_end2(x)
            elif step == 'both':
                condition2 = lambda x: condition_begin2(x) and \
                    condition_end2(x)
        else:
            condition2 = condition1

        if step == 'inc':
            if not begin or not end:
                return []
            condition2 = lambda x: x.begin < begin and end < x.end

        return list(filter(condition2, self))

    def today(self, strict=False):
        """Args:
            strict (bool): if True events will be returned only if they are\
            strictly *included* in `day`.

        Returns:
            list<Event>: all events that occurs today
        """
        return self[arrow.now()]

    def on(self, day, strict=False):
        """Args:
            day (Arrow-convertible)
            strict (bool): if True events will be returned only if they are\
            strictly *included* in `day`.

        Returns:
            list<Event>: all events that occurs on `day`
        """
        if not isinstance(day, Arrow):
            day = arrow.get(day)
        return self[day]

    def now(self):
        """
        Returns:
            list<Event>: all events that occurs now
        """
        now = []
        for event in self:
            if event.begin <= arrow.now() <= event.end:
                now.append(event)
        return now

    def at(self, instant):
        """Args:
            instant (Arrow-convertible)

        Returns:
            list<Event>: all events that are occuring during `instant`.
        """
        at = []
        for event in self:
            if event.begin <= instant <= event.end:
                at.append(event)
        return at

    def concurrent(self, event):
        """Args:
            event (Event)
        Returns:
            list<Event>: all events that are overlapping `event`
        """
        a = self[event.begin:event.end:'any']
        b = self[None:event.begin:'begin']
        c = self[event.end:None:'end']
        return list(set(a) | (set(b) & set(c)))

    def _remove_duplicates(self):
        seen = set()
        for i in reversed(range(len(self))):
            if self[i] in seen:
                del self[i]
            else:
                seen.add(self[i])

    def __add__(self, *args, **kwargs):
        """Add 2 :class:`ics.eventlist.EventList`.

        Returns:
            EventList: a new EventList containing\
            a copy of each :class:`ics.event.Event` in the union of both EventList"""
        ret = super(EventList, self).__add__(*args, **kwargs)
        ret = EventList(ret)
        ret._remove_duplicates()
        return ret

    def __urepr__(self):
        return "<EventList {}>".format(super(EventList, self).__repr__())

    def clone(self):
        """
        Returns:
            Copy of `self` containing copies of underlying Event
        """
        events = map(lambda x: x.clone(), self)
        return EventList(events)

    def __setitem__(self, key, val):
        """Set an item or a slice. Verifies that all items are instance of :class:`ics.event.Event`"""
        if isinstance(key, slice):
            acc = []
            for elem in val:
                if not isinstance(elem, Event):
                    raise ValueError('EventList may only contain elements of type "Event" not {}'
                        .format(type(elem)))
                else:
                    acc.append(elem)
            val = acc
        elif not isinstance(val, Event):
            raise ValueError('EventList may only contain elements of type "Event" not {}'
                .format(type(val)))
        super(EventList, self).__setitem__(key, val)

    def __setslice__(self, i, j, val):
        """Compatibility for python2"""
        return self.__setitem__(slice(i, j), val)

    def append(self, elem):
        """Append a element to self and verifies that it's an :class:`ics.event.Event`.

        Args:
            elem (Event): element to be appended
        Raises:
            ValueError: if `elem` is not a :class:`ics.event.Event`
        """
        if not isinstance(elem, Event):
            raise ValueError('EventList may only contain elements of type "Event" not {}'
                .format(type(elem)))
        super(EventList, self).append(elem)<|MERGE_RESOLUTION|>--- conflicted
+++ resolved
@@ -40,21 +40,6 @@
                 self.append(elem)
 
     def __getitem__(self, sl):
-<<<<<<< HEAD
-        """Slices EventList.
-
-        |  If `sl` is conventional (like [10], [4:12], [3:100:2], [::-1], …),
-            it slices the EventList like a classical list().
-        |  If one of the 3 arguments ([start:stop:step]) is not None or an int,
-            slicing differs.
-
-        |  In that case, `start` and `stop` are considerated like instants
-            (or None) and `step` like a modificator.
-        |  `start` and `stop` will be converted to Arrow objects (or None)
-            with arrow.get().
-
-        - start (arrow.get() compatible or Arrow or None): \
-=======
         """Slices :class:`ics.eventlist.EventList`.
 
         If sl is conventional (like [10], [4:12], [3:100:2], [::-1], …),\
@@ -68,7 +53,6 @@
         with :func:`arrow.get`.
 
         - start (:class:`Arrow-convertible`): \
->>>>>>> 887b5dfd
         lower included bond,
         - stop (:class:`Arrow-convertible`): \
         upper, non included, bond.
