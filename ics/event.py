--- conflicted
+++ resolved
@@ -1,41 +1,26 @@
 #!/usr/bin/env python
 # -*- coding: utf-8 -*-
 
-from __future__ import unicode_literals, absolute_import
-
-<<<<<<< HEAD
-=======
-from typing import Iterable, Union, Set, Dict, List, Callable, Optional, Tuple
+from __future__ import absolute_import, unicode_literals
+
+import copy
+import re
+from datetime import datetime, timedelta
+from typing import (Callable, Dict, Iterable, List, NamedTuple, Optional, Set,
+                    Tuple, Union)
+
 from arrow import Arrow
+
+from .alarm import Alarm, AlarmFactory
+from .alarm.utils import get_type_from_container
+from .attendee import Attendee
+from .component import Component, Extractor
+from .organizer import Organizer
+from .parse import Container, ContentLine
 from .types import ArrowLike
->>>>>>> c47d565a
-import copy
-from typing import NamedTuple
-import re
-from datetime import timedelta, datetime
-
-<<<<<<< HEAD
-from .alarm.utils import get_type_from_container
-from .component import Component
-=======
-from .alarm import AlarmFactory, Alarm
-from .attendee import Attendee
-from .organizer import Organizer
-from .component import Component, Extractor
->>>>>>> c47d565a
-from .utils import (
-    parse_duration,
-    timedelta_to_duration,
-    iso_to_arrow,
-    iso_precision,
-    get_arrow,
-    arrow_to_iso,
-    arrow_date_to_iso,
-    uid_gen,
-    unescape_string,
-    escape_string,
-)
-from .parse import ContentLine, Container
+from .utils import (arrow_date_to_iso, arrow_to_iso, escape_string, get_arrow,
+                    iso_precision, iso_to_arrow, parse_duration,
+                    timedelta_to_duration, uid_gen, unescape_string)
 
 
 class Geo(NamedTuple):
