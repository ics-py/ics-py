--- conflicted
+++ resolved
@@ -52,13 +52,11 @@
                  url=None,
                  transparent=False,
                  alarms=None,
-<<<<<<< HEAD
-                 attendees=None):
-=======
+                 attendees=None,
                  categories=None,
                  status=None,
                  ):
->>>>>>> 79647eb7
+      
         """Instantiates a new :class:`ics.event.Event`.
 
         Args:
@@ -73,12 +71,9 @@
             url (string)
             transparent (Boolean)
             alarms (:class:`ics.alarm.Alarm`)
-<<<<<<< HEAD
             attendees (:class:`ics.attendee.Attendee`)
-=======
             categories (set of string)
             status (string)
->>>>>>> 79647eb7
 
         Raises:
             ValueError: if `end` and `duration` are specified at the same time
@@ -95,11 +90,8 @@
         self.url = url
         self.transparent = transparent
         self.alarms = set()
-<<<<<<< HEAD
         self.attendees = set()
-=======
         self.categories = set()
->>>>>>> 79647eb7
         self._unused = Container(name='VEVENT')
 
         self.name = name
