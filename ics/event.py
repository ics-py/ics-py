--- conflicted
+++ resolved
@@ -28,7 +28,6 @@
 
 
 class Event(Component):
-
     """A calendar event.
 
     Can be full-day or between two instants.
@@ -40,29 +39,26 @@
     _EXTRACTORS = []
     _OUTPUTS = []
 
-    def __init__(self,
-                 name=None,
-                 begin=None,
-                 end=None,
-                 duration=None,
-                 uid=None,
-                 description=None,
-                 created=None,
-                 last_modified=None,
-                 location=None,
-                 url=None,
-                 transparent=False,
-                 alarms=None,
-<<<<<<< HEAD
-                 rrule=None):
-=======
-                 attendees=None,
-                 categories=None,
-                 status=None,
-                 organizer=None,
-                 ):
-
->>>>>>> b76c3943
+    def __init__(
+            self,
+            name=None,
+            begin=None,
+            end=None,
+            duration=None,
+            uid=None,
+            description=None,
+            created=None,
+            last_modified=None,
+            location=None,
+            url=None,
+            transparent=False,
+            alarms=None,
+            rrule=None,
+            attendees=None,
+            categories=None,
+            status=None,
+            organizer=None,
+    ):
         """Instantiates a new :class:`ics.event.Event`.
 
         Args:
@@ -91,11 +87,8 @@
         self._end_time = None
         self._begin = None
         self._begin_precision = None
-<<<<<<< HEAD
         self._rrule = None
-=======
         self.organizer = None
->>>>>>> b76c3943
         self.uid = uid_gen() if not uid else uid
         self.description = description
         self.created = get_arrow(created)
@@ -104,20 +97,16 @@
         self.url = url
         self.transparent = transparent
         self.alarms = set()
-<<<<<<< HEAD
         self.rrule = rrule
-=======
         self.attendees = set()
         self.categories = set()
->>>>>>> b76c3943
         self._unused = Container(name='VEVENT')
 
         self.name = name
         self.begin = begin
         # TODO: DRY [1]
         if duration and end:
-            raise ValueError(
-                'Event() may not specify an end and a duration \
+            raise ValueError('Event() may not specify an end and a duration \
                 at the same time')
         elif end:  # End was specified
             self.end = end
@@ -309,34 +298,36 @@
         name = "'{}' ".format(self.name) if self.name else ''
         if self.all_day:
             if not self._end_time or self._begin == self._end_time:
-                return "<all-day Event {}{}>".format(name, self.begin.strftime('%Y-%m-%d'))
+                return "<all-day Event {}{}>".format(
+                    name, self.begin.strftime('%Y-%m-%d'))
             else:
-                return "<all-day Event {}begin:{} end:{}>".format(name, self._begin.strftime('%Y-%m-%d'), self._end_time.strftime('%Y-%m-%d'))
+                return "<all-day Event {}begin:{} end:{}>".format(
+                    name, self._begin.strftime('%Y-%m-%d'),
+                    self._end_time.strftime('%Y-%m-%d'))
         elif self.begin is None:
             return "<Event '{}'>".format(self.name) if self.name else "<Event>"
         else:
-            return "<Event {}begin:{} end:{}>".format(name, self.begin, self.end)
+            return "<Event {}begin:{} end:{}>".format(name, self.begin,
+                                                      self.end)
 
     def starts_within(self, other):
         if not isinstance(other, Event):
-            raise NotImplementedError(
-                'Cannot compare Event and {}'.format(type(other)))
+            raise NotImplementedError('Cannot compare Event and {}'.format(
+                type(other)))
         return self.begin >= other.begin and self.begin <= other.end
 
     def ends_within(self, other):
         if not isinstance(other, Event):
-            raise NotImplementedError(
-                'Cannot compare Event and {}'.format(type(other)))
+            raise NotImplementedError('Cannot compare Event and {}'.format(
+                type(other)))
         return self.end >= other.begin and self.end <= other.end
 
     def intersects(self, other):
         if not isinstance(other, Event):
-            raise NotImplementedError(
-                'Cannot compare Event and {}'.format(type(other)))
-        return (self.starts_within(other)
-                or self.ends_within(other)
-                or other.starts_within(self)
-                or other.ends_within(self))
+            raise NotImplementedError('Cannot compare Event and {}'.format(
+                type(other)))
+        return (self.starts_within(other) or self.ends_within(other)
+                or other.starts_within(self) or other.ends_within(self))
 
     __xor__ = intersects
 
@@ -345,14 +336,14 @@
             return other.starts_within(self) and other.ends_within(self)
         if isinstance(other, datetime):
             return self.begin <= other and self.end >= other
-        raise NotImplementedError(
-            'Cannot compare Event and {}'.format(type(other)))
+        raise NotImplementedError('Cannot compare Event and {}'.format(
+            type(other)))
 
     def is_included_in(self, other):
         if isinstance(other, Event):
             return other.includes(self)
-        raise NotImplementedError(
-            'Cannot compare Event and {}'.format(type(other)))
+        raise NotImplementedError('Cannot compare Event and {}'.format(
+            type(other)))
 
     __in__ = is_included_in
 
@@ -381,8 +372,8 @@
                 return self.begin < other.begin
         if isinstance(other, datetime):
             return self.begin < other
-        raise NotImplementedError(
-            'Cannot compare Event and {}'.format(type(other)))
+        raise NotImplementedError('Cannot compare Event and {}'.format(
+            type(other)))
 
     def __le__(self, other):
         if isinstance(other, Event):
@@ -406,8 +397,8 @@
                 return self.begin <= other.begin
         if isinstance(other, datetime):
             return self.begin <= other
-        raise NotImplementedError(
-            'Cannot compare Event and {}'.format(type(other)))
+        raise NotImplementedError('Cannot compare Event and {}'.format(
+            type(other)))
 
     def __gt__(self, other):
         return not self.__le__(other)
@@ -422,16 +413,17 @@
                 begin = max(self.begin, other.begin)
             if self.end and other.end:
                 end = min(self.end, other.end)
-            return (begin, end) if begin and end and begin < end else (None, None)
-        raise NotImplementedError(
-            'Cannot compare Event and {}'.format(type(other)))
+            return (begin, end) if begin and end and begin < end else (None,
+                                                                       None)
+        raise NotImplementedError('Cannot compare Event and {}'.format(
+            type(other)))
 
     def __eq__(self, other):
         """Two events are considered equal if they have the same uid."""
         if isinstance(other, Event):
             return self.uid == other.uid
-        raise NotImplementedError(
-            'Cannot compare Event and {}'.format(type(other)))
+        raise NotImplementedError('Cannot compare Event and {}'.format(
+            type(other)))
 
     def time_equals(self, other):
         return (self.begin == other.begin) and (self.end == other.end)
@@ -460,7 +452,9 @@
                 event.end = self.end
 
             return event
-        raise ValueError('Cannot join {} with {}: they don\'t intersect.'.format(self, other))
+        raise ValueError(
+            'Cannot join {} with {}: they don\'t intersect.'.format(
+                self, other))
 
     __and__ = join
 
@@ -511,8 +505,8 @@
 @Event._extracts('DURATION')
 def duration(event, line):
     if line:
-        #TODO: DRY [1]
-        if event._end_time: # pragma: no cover
+        # TODO: DRY [1]
+        if event._end_time:  # pragma: no cover
             raise ValueError("An event can't have both DTEND and DURATION")
         event._duration = parse_duration(line.value)
 
@@ -520,7 +514,7 @@
 @Event._extracts('DTEND')
 def end(event, line):
     if line:
-        #TODO: DRY [1]
+        # TODO: DRY [1]
         if event._duration:
             raise ValueError("An event can't have both DTEND and DURATION")
         # get the dict of vtimezones passed to the classmethod
@@ -574,6 +568,7 @@
         af = AlarmFactory.get_type_from_container(x)
         if af is not None:
             return af._from_container(x)
+
     event.alarms = list(map(alarm_factory, lines))
 
 
@@ -610,23 +605,31 @@
 def o_last_modified(event, container):
     if event.last_modified:
         instant = event.last_modified
-        container.append(ContentLine('LAST-MODIFIED', value=arrow_to_iso(instant)))
+        container.append(
+            ContentLine('LAST-MODIFIED', value=arrow_to_iso(instant)))
 
 
 @Event._outputs
 def o_start(event, container):
     if event.begin and not event.all_day:
-        container.append(ContentLine('DTSTART', value=arrow_to_iso(event.begin)))
+        container.append(
+            ContentLine('DTSTART', value=arrow_to_iso(event.begin)))
 
 
 @Event._outputs
 def o_all_day(event, container):
     if event.begin and event.all_day:
-        container.append(ContentLine('DTSTART', params={'VALUE': ('DATE',)},
-                                     value=arrow_date_to_iso(event.begin)))
+        container.append(
+            ContentLine(
+                'DTSTART',
+                params={'VALUE': ('DATE', )},
+                value=arrow_date_to_iso(event.begin)))
         if event._end_time:
-            container.append(ContentLine('DTEND', params={'VALUE': ('DATE',)},
-                                         value=arrow_date_to_iso(event.end)))
+            container.append(
+                ContentLine(
+                    'DTEND',
+                    params={'VALUE': ('DATE', )},
+                    value=arrow_date_to_iso(event.end)))
 
 
 @Event._outputs
@@ -646,7 +649,8 @@
 @Event._outputs
 def o_summary(event, container):
     if event.name:
-        container.append(ContentLine('SUMMARY', value=escape_string(event.name)))
+        container.append(
+            ContentLine('SUMMARY', value=escape_string(event.name)))
 
 
 @Event._outputs
@@ -664,13 +668,15 @@
 @Event._outputs
 def o_description(event, container):
     if event.description:
-        container.append(ContentLine('DESCRIPTION', value=escape_string(event.description)))
+        container.append(
+            ContentLine('DESCRIPTION', value=escape_string(event.description)))
 
 
 @Event._outputs
 def o_location(event, container):
     if event.location:
-        container.append(ContentLine('LOCATION', value=escape_string(event.location)))
+        container.append(
+            ContentLine('LOCATION', value=escape_string(event.location)))
 
 
 @Event._outputs
@@ -682,7 +688,8 @@
 @Event._outputs
 def o_transparent(event, container):
     if event.transparent:
-        container.append(ContentLine('TRANSP', value=escape_string('TRANSPARENT')))
+        container.append(
+            ContentLine('TRANSP', value=escape_string('TRANSPARENT')))
     else:
         container.append(ContentLine('TRANSP', value=escape_string('OPAQUE')))
 
@@ -704,11 +711,11 @@
 
 
 @Event._outputs
-<<<<<<< HEAD
 def o_rrule(event, container):
     if event.rrule:
         container.append(ContentLine('RRULE', value=event.rrule))
-=======
+
+
 def o_status(event, container):
     if event.status:
         container.append(ContentLine('STATUS', value=event.status))
@@ -717,5 +724,7 @@
 @Event._outputs
 def o_categories(event, container):
     if event.categories:
-        container.append(ContentLine('CATEGORIES', value=','.join([escape_string(s) for s in event.categories])))
->>>>>>> b76c3943
+        container.append(
+            ContentLine(
+                'CATEGORIES',
+                value=','.join([escape_string(s) for s in event.categories])))