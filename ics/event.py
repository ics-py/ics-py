import copy
from datetime import datetime, timedelta
from typing import (Dict, Iterable, List, NamedTuple, Optional, Set,
                    Tuple, Union)

from arrow import Arrow

from .alarm.base import BaseAlarm
from .attendee import Attendee
from .component import Component
from .organizer import Organizer
from ics.grammar.parse import Container
from .types import ArrowLike
from .utils import (get_arrow, uid_gen)
from ics.parsers.event_parser import EventParser
from ics.serializers.event_serializer import EventSerializer


class Geo(NamedTuple):
    latitude: float
    longitude: float


class Event(Component):

    """A calendar event.

    Can be full-day or between two instants.
    Can be defined by a beginning instant and
    a duration *or* end instant.

    Unsupported event attributes can be found in `event.extra`,
    a :class:`ics.parse.Container`. You may add some by appending a
    :class:`ics.parse.ContentLine` to `.extra`
    """

    class Meta:
        name = "VEVENT"
        parser = EventParser
        serializer = EventSerializer

    def __init__(self,
                 name: str = None,
                 begin: ArrowLike = None,
                 end: ArrowLike = None,
                 duration: timedelta = None,
                 uid: str = None,
                 description: str = None,
                 created: ArrowLike = None,
                 last_modified: ArrowLike = None,
                 location: str = None,
                 url: str = None,
                 transparent: bool = None,
                 alarms: Iterable[BaseAlarm] = None,
                 attendees: Iterable[Attendee] = None,
                 categories: Iterable[str] = None,
                 status: str = None,
                 organizer: Organizer = None,
                 geo=None,
                 classification: str = None,
                 ) -> None:
        """Instantiates a new :class:`ics.event.Event`.

        Args:
            name: rfc5545 SUMMARY property
            begin (Arrow-compatible)
            end (Arrow-compatible)
            duration
            uid: must be unique
            description
            created (Arrow-compatible)
            last_modified (Arrow-compatible)
            location
            url
            transparent
            alarms
            attendees
            categories
            status
            organizer
            classification

        Raises:
            ValueError: if `end` and `duration` are specified at the same time
        """

        self._duration: Optional[timedelta] = None
        self._end_time: Optional[ArrowLike] = None
        self._begin: Optional[ArrowLike] = None
        self._begin_precision = None
        self._status: Optional[str] = None
        self._classification: Optional[str] = None

        self.organizer: Optional[str] = None
        self.uid: str = uid_gen() if not uid else uid
        self.description: Optional[str] = description
        self.created: Optional[ArrowLike] = get_arrow(created)
        self.last_modified: Optional[ArrowLike] = get_arrow(last_modified)
        self.location: Optional[str] = location
        self.url: Optional[str] = url
        self.transparent: Optional[bool] = transparent
        self.alarms: List[BaseAlarm] = list()
        self.attendees: Set[Attendee] = set()
        self.categories: Set[str] = set()
        self.geo = geo
        self.extra = Container(name='VEVENT')

        self.name = name
        self.begin = begin

        if duration and end:
            raise ValueError(
                'Event() may not specify an end and a duration \
                at the same time')
        elif end:  # End was specified
            self.end = end
        elif duration:  # Duration was specified
            self.duration = duration

        if alarms is not None:
            self.alarms = list(alarms)
        self.status = status
        self.classification = classification

        if categories is not None:
            self.categories.update(set(categories))

        if attendees is not None:
            self.attendees.update(set(attendees))

    def has_end(self) -> bool:
        """
        Return:
            bool: self has an end
        """
        return bool(self._end_time or self._duration)

    def add_attendee(self, attendee: Attendee):
        """ Add an attendee to the attendees set
        """
        self.attendees.add(attendee)

    @property
    def begin(self) -> Arrow:
        """Get or set the beginning of the event.

        |  Will return an :class:`Arrow` object.
        |  May be set to anything that :func:`Arrow.get` understands.
        |  If an end is defined (not a duration), .begin must not
            be set to a superior value.
        |  For all-day events, the time is truncated to midnight when set.
        """
        return self._begin

    @begin.setter
    def begin(self, value: ArrowLike):
        value = get_arrow(value)
        precision = 'day' if self.all_day else 'second'
        if value is not None:
            value = value.floor(precision)
        if value and self._end_time and value > self._end_time:
            raise ValueError('Begin must be before end')
        self._begin = value
        self._begin_precision = precision

    @property
    def end(self) -> Arrow:
        """Get or set the end of the event.

        |  Will return an :class:`Arrow` object.
        |  May be set to anything that :func:`Arrow.get` understands.
        |  If set to a non null value, removes any already
            existing duration.
        |  Setting to None will have unexpected behavior if
            begin is not None.
        |  Must not be set to an inferior value than self.begin.
        |  When setting end time for for all-day events, if the end time
            is midnight, that day is not included.  Otherwise, the end is
            rounded up to midnight the next day, including the full day.
            Note that rounding is different from :func:`make_all_day`.
        """

        if self._duration:  # if end is duration defined
            # return the beginning + duration
            return None if self._begin is None else self.begin + self._duration
        elif self._end_time:  # if end is time defined
            if self.all_day:
                return self._end_time
            else:
                return self._end_time
        elif self._begin:  # if end is not defined
            if self.all_day:
                return self._begin + timedelta(days=1)
            else:
                # instant event
                return self._begin
        else:
            return None

    def _timedelta_ceiling(self, value, precision):
        if precision != 'day' or (value.seconds == 0 and value.microseconds == 0):
            return value
        return timedelta(days=value.days + 1)

    @end.setter
    def end(self, value: ArrowLike):
        value = get_arrow(value)
        precision = 'day' if self.all_day else 'second'
        if value is not None:
            floored_value = value.floor(precision)
            if precision == 'day' and value != floored_value:
                value = floored_value + timedelta(days=1)
            else:
                value = floored_value
        if value and self._begin and value < self._begin:
            raise ValueError('End must be after begin')

        self._end_time = value
        if value:
            self._duration = None
            self._begin_precision = precision

    @property
    def duration(self) -> Optional[timedelta]:
        """Get or set the duration of the event.

        |  Will return a timedelta object.
        |  May be set to anything that timedelta() understands.
        |  May be set with a dict ({"days":2, "hours":6}).
        |  If set to a non null value, removes any already
            existing end time.
        |  Duration of an all-day event is rounded up to a full day.
        """
        if self._duration:
            return self._duration
        elif self.end:
            # because of the clever getter for end, this also takes care of all_day events
            return self.end - self.begin
        else:
            # event has neither start, nor end, nor duration
            return None

    @duration.setter
    def duration(self, value: timedelta):
        if isinstance(value, dict):
            value = timedelta(**value)
        elif isinstance(value, timedelta):
            value = value
        elif value is not None:
            value = timedelta(value)

        if value:
            if value < timedelta(0):
                raise ValueError('Duration must be positive')
            value = self._timedelta_ceiling(value, self._begin_precision)
            self._end_time = None

        self._duration = value

    @property
    def geo(self) -> Optional[Geo]:
        """Get or set the geo position of the event.

        |  Will return a namedtuple object.
        |  May be set to any Geo, tuple or dict with latitude and longitude keys.
        |  If set to a non null value, removes any already
            existing geo.
        """
        return self._geo

    @geo.setter
    def geo(self, value: Union[Dict[str, float], Tuple[float, float], Geo, None]):
        if isinstance(value, dict):
            latitude, longitude = value['latitude'], value['longitude']
            value = Geo(latitude, longitude)
        elif value is not None:
            latitude, longitude = value
            value = Geo(latitude, longitude)
        self._geo = value

    @property
    def all_day(self):
        """
        Return:
            bool: self is an all-day event
        """
        # the event may have an end, also given in 'day' precision
        return self._begin_precision == 'day'

<<<<<<< HEAD
    def make_all_day(self, become_all_day=True):
        """Transforms self to an all-day event or a time-based event.

        |  If become_all_day is False, the event is set to a time-based
            event.  Any rounding performed when the event was made all-day
            is *not* undone.
        |  Otherwise:
        |  The event will span all the days from the begin to *and including*
            the end day.  For example, assume begin = 2018-01-01 10:37,
            end = 2018-01-02 14:44.  After make_all_day, begin = 2018-01-01
            [00:00], end = 2018-01-03 [00:00], and duration = 2 days.
        |  If duration is used instead of the end time, it is rounded up to an
            even day.  2 days remains 2 days, but 2 days and one second becomes 3 days.
        |  If neither duration not end are set, a duration of one day is implied.
        |  If self is already all-day, it is unchanged.
=======
    def make_all_day(self) -> None:
        """Transforms self to an all-day event.

        The event will span all the days from the begin to the end day.
>>>>>>> 9fbb5cb2
        """
        if not become_all_day:
            self._begin_precision = 'second'
            return

        if self.all_day:
            # Do nothing if we already are a all day event
            return

        begin_day = self.begin.floor('day')
        self._begin = begin_day

        if self._end_time is not None:
            end_day = self.end.floor('day')

            # for a one day event, we don't need a _end_time
            if begin_day == end_day:
                self._end_time = None
            else:
                self._end_time = end_day + timedelta(days=1)
            self._duration = None
        elif self._duration is not None:
            duration = self._timedelta_ceiling(self._duration, 'day')
            # for a one day event, we don't need a duration
            if duration == timedelta(days=1):
                self._duration = None
            else:
                self._duration = duration
            self._end_time = None

        self._begin_precision = 'day'

    @property
    def status(self) -> Optional[str]:
        return self._status

    @status.setter
    def status(self, value: Optional[str]):
        if isinstance(value, str):
            value = value.upper()
        statuses = (None, 'TENTATIVE', 'CONFIRMED', 'CANCELLED')
        if value not in statuses:
            raise ValueError('status must be one of %s' % ", ".join([repr(x) for x in statuses]))
        self._status = value

    @property
    def classification(self):
        return self._classification

    @classification.setter
    def classification(self, value):
        if value is not None:
            if not isinstance(value, str):
                raise ValueError('classification must be a str')
            self._classification = value
        else:
            self._classification = None

    def __repr__(self) -> str:
        name = "'{}' ".format(self.name) if self.name else ''
        if self.all_day:
            assert self._begin
            if not self._end_time or self._begin == self._end_time:
                return "<all-day Event {}{}>".format(name, self.begin.strftime('%Y-%m-%d'))
            else:
                return "<all-day Event {}begin:{} end:{}>".format(name, self._begin.strftime('%Y-%m-%d'), self._end_time.strftime('%Y-%m-%d'))
        elif self.begin is None:
            return "<Event '{}'>".format(self.name) if self.name else "<Event>"
        else:
            return "<Event {}begin:{} end:{}>".format(name, self.begin, self.end)

    def starts_within(self, other) -> bool:
        if not isinstance(other, Event):
            raise NotImplementedError(
                'Cannot compare Event and {}'.format(type(other)))
        return self.begin >= other.begin and self.begin <= other.end

    def ends_within(self, other) -> bool:
        if not isinstance(other, Event):
            raise NotImplementedError(
                'Cannot compare Event and {}'.format(type(other)))
        return self.end >= other.begin and self.end <= other.end

    def intersects(self, other) -> bool:
        if not isinstance(other, Event):
            raise NotImplementedError(
                'Cannot compare Event and {}'.format(type(other)))
        return (self.starts_within(other)
                or self.ends_within(other)
                or other.starts_within(self)
                or other.ends_within(self))

    __xor__ = intersects

    def includes(self, other) -> bool:
        if isinstance(other, Event):
            return other.starts_within(self) and other.ends_within(self)
        if isinstance(other, datetime):
            return self.begin <= other and self.end >= other
        raise NotImplementedError(
            'Cannot compare Event and {}'.format(type(other)))

    def is_included_in(self, other) -> bool:
        if isinstance(other, Event):
            return other.includes(self)
        raise NotImplementedError(
            'Cannot compare Event and {}'.format(type(other)))

    __in__ = is_included_in

    def __lt__(self, other) -> bool:
        if isinstance(other, Event):
            if self.begin is None and other.begin is None:
                if self.name is None and other.name is None:
                    return False
                elif self.name is None:
                    return True
                elif other.name is None:
                    return False
                else:
                    return self.name < other.name
            # if we arrive here, at least one of self.begin
            # and other.begin is not None
            # so if they are equal, they are both Arrow
            elif self.begin == other.begin:
                if self.end is None:
                    return True
                elif other.end is None:
                    return False
                else:
                    return self.end < other.end
            else:
                return self.begin < other.begin
        if isinstance(other, datetime):
            return self.begin < other
        raise NotImplementedError(
            'Cannot compare Event and {}'.format(type(other)))

    def __le__(self, other) -> bool:
        if isinstance(other, Event):
            if self.begin is None and other.begin is None:
                if self.name is None and other.name is None:
                    return True
                elif self.name is None:
                    return True
                elif other.name is None:
                    return False
                else:
                    return self.name <= other.name
            elif self.begin == other.begin:
                if self.end is None:
                    return True
                elif other.end is None:
                    return False
                else:
                    return self.end <= other.end
            else:
                return self.begin <= other.begin
        if isinstance(other, datetime):
            return self.begin <= other
        raise NotImplementedError(
            'Cannot compare Event and {}'.format(type(other)))

    def __gt__(self, other) -> bool:
        return not self.__le__(other)

    def __ge__(self, other) -> bool:
        return not self.__lt__(other)

    def __eq__(self, other: object) -> bool:
        if isinstance(other, Event):
            return (self.name == other.name
            and self.begin == other.begin
            and self.end == other.end
            and self.duration == other.duration
            and self.description == other.description
            and self.created == other.created
            and self.last_modified == other.last_modified
            and self.location == other.location
            and self.url == other.url
            and self.transparent == other.transparent
            and self.alarms == other.alarms
            and self.attendees == other.attendees
            and self.categories == other.categories
            and self.status == other.status
            and self.organizer == other.organizer)
        raise NotImplementedError(
            'Cannot compare Event and {}'.format(type(other)))

    def time_equals(self, other) -> bool:
        return (self.begin == other.begin) and (self.end == other.end)

    def join(self, other, *args, **kwarg):
        """Create a new event which covers the time range of two intersecting events

        All extra parameters are passed to the Event constructor.

        Args:
            other: the other event

        Returns:
            a new Event instance
        """
        event = Event(*args, **kwarg)
        if self.intersects(other):
            if self.starts_within(other):
                event.begin = other.begin
            else:
                event.begin = self.begin

            if self.ends_within(other):
                event.end = other.end
            else:
                event.end = self.end

            return event
        raise ValueError('Cannot join {} with {}: they don\'t intersect.'.format(self, other))

    __and__ = join

    def clone(self):
        """
        Returns:
            Event: an exact copy of self"""
        clone = copy.copy(self)
        clone.extra = clone.extra.clone()
        clone.alarms = copy.copy(self.alarms)
        clone.categories = copy.copy(self.categories)
        return clone

    def __hash__(self) -> int:
        """
        Returns:
            int: hash of self. Based on self.uid."""
        return int(''.join(map(lambda x: '%.3d' % ord(x), self.uid)))<|MERGE_RESOLUTION|>--- conflicted
+++ resolved
@@ -287,7 +287,6 @@
         # the event may have an end, also given in 'day' precision
         return self._begin_precision == 'day'
 
-<<<<<<< HEAD
     def make_all_day(self, become_all_day=True):
         """Transforms self to an all-day event or a time-based event.
 
@@ -303,12 +302,6 @@
             even day.  2 days remains 2 days, but 2 days and one second becomes 3 days.
         |  If neither duration not end are set, a duration of one day is implied.
         |  If self is already all-day, it is unchanged.
-=======
-    def make_all_day(self) -> None:
-        """Transforms self to an all-day event.
-
-        The event will span all the days from the begin to the end day.
->>>>>>> 9fbb5cb2
         """
         if not become_all_day:
             self._begin_precision = 'second'
