import parse

<<<<<<< HEAD
=======
def make_calendars(l):
    if len(l) > 1:
        raise NotImplementedError('Multiple calendars in one file are not supported')
    if len(l) == 0:
        return []
    return Calendar(l[0])

>>>>>>> b5d4d698
class Calendar(object):
    """docstring for Calendar"""

    def __init__(self, string=None):
        if string != None:
            if isinstance(string, str):
                container = parse.string_to_container(string)
            else:
                container = parse.lines_to_container(string)

            # TODO : make a better API for multiple calendars
<<<<<<< HEAD
            if len(container) != 1:
                raise NotImplementedError('Multiple calendars in one file are not supported')
=======
            if len(container) > 1:
                raise NotImplementedError('Multiple calendars in one file are not supported')
            if len(container) == 0:
                return None
>>>>>>> b5d4d698
            self.populate(container[0])

    def populate(self, container):

        creators = filter(lambda x: x.name == 'PRODID', container)
        if len(creators) != 1:
            raise parse.ParseError('A calendar must have one and only one PRODID')
        self.creator = creators[0].value
<<<<<<< HEAD
        
=======
>>>>>>> b5d4d698
<|MERGE_RESOLUTION|>--- conflicted
+++ resolved
@@ -1,15 +1,5 @@
 import parse
 
-<<<<<<< HEAD
-=======
-def make_calendars(l):
-    if len(l) > 1:
-        raise NotImplementedError('Multiple calendars in one file are not supported')
-    if len(l) == 0:
-        return []
-    return Calendar(l[0])
-
->>>>>>> b5d4d698
 class Calendar(object):
     """docstring for Calendar"""
 
@@ -21,15 +11,8 @@
                 container = parse.lines_to_container(string)
 
             # TODO : make a better API for multiple calendars
-<<<<<<< HEAD
             if len(container) != 1:
                 raise NotImplementedError('Multiple calendars in one file are not supported')
-=======
-            if len(container) > 1:
-                raise NotImplementedError('Multiple calendars in one file are not supported')
-            if len(container) == 0:
-                return None
->>>>>>> b5d4d698
             self.populate(container[0])
 
     def populate(self, container):
@@ -37,8 +20,4 @@
         creators = filter(lambda x: x.name == 'PRODID', container)
         if len(creators) != 1:
             raise parse.ParseError('A calendar must have one and only one PRODID')
-        self.creator = creators[0].value
-<<<<<<< HEAD
-        
-=======
->>>>>>> b5d4d698
+        self.creator = creators[0].value