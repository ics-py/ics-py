--- conflicted
+++ resolved
@@ -12,10 +12,6 @@
     runs-on: ubuntu-latest
     continue-on-error: ${{ matrix.experimental }}
     strategy:
-<<<<<<< HEAD
-      max-parallel: 7
-=======
->>>>>>> b1996f46
       matrix:
         experimental: [false]
         python-version:
