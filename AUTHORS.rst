Authors
-------

Ics.py is written and maintained by `Nikita Marchant <https://github.com/C4ptainCrunch>`_
with the excellent help of `Niko Fink <https://github.com/N-Coder>`_.


Other contributors, listed alphabetically, are:

* `@aureooms <https://github.com/aureooms>`_
* `@Azhrei <https://github.com/Azhrei>`_
* `@ConnyOnny <https://github.com/ConnyOnny>`_
* `@danieltellez <https://github.com/danieltellez>`_
* `@davidjb <https://github.com/davidjb>`_
* `@etnarek <https://github.com/etnarek>`_
* `@gbovyn <https://github.com/gbovyn>`_
* `@GMLudo <https://github.com/GMLudo>`_
* `@guyzmo <https://github.com/guyzmo>`_
* `@jammon <https://github.com/jammon>`_
* `@jessejoe <https://github.com/jessejoe>`_
* `@johnnoone <https://github.com/johnnoone>`_
* `@kayluhb <https://github.com/kayluhb>`_
* `@mrmadcow <https://github.com/mrmadcow>`_
* `@Ousret <https://github.com/Ousret>`_
* `@PascalBru <https://github.com/pascalbru>`_
* `@perette <https://github.com/perette>`_
* `@Philiptpp <https://github.com/Philiptpp>`_
* `@prashnts <https://github.com/prashnts>`_
* `@rkeilty <https://github.com/rkeilty>`_
* `@seants <https://github.com/seants>`_
* `@tgamauf <https://github.com/tgamauf>`_
* `@Timic3 <https://github.com/Timic3>`_
* `@tomschr <https://github.com/tomschr>`_
* `@Trii <https://github.com/Trii>`_
* `@zagnut007 <https://github.com/zagnut007>`_
* `@zuphilip <https://github.com/zuphilip>`_

Many thanks for your contributions!

There are also a few modules or functions incorporated from other
authors and projects:

* The function ``ics.utils.iso_precision`` includes something like 10 lines of
  Arrow's, code, which is written by Chris Smith and under Apache license.


<<<<<<< HEAD
A big part of the code was written at `UrLab <http://urlab.be>`_, an awesome
hackerspace in `ULB <http://ulb.ac.be>`_ in Brussels, Belgium.

Thanks to:

* `arrow <https://github.com/arrow-py/arrow>`_ which provides a nice API for dates, times and deltas,
* `python-dateutil <http://labix.org/python-dateutil>`_ for parsing timezones from VTIMEZONE blocks,
* `requests <http://python-requests.org/>`_ for giving me inspiration from it's beautiful and pythonic API (and its doc too),
* `six <http://pythonhosted.org/six/>`_ to have made the python3 transition easier,
=======
A big part of the code was written at `UrLab <https://urlab.be>`_, an awesome
hackerspace at `ULB <https://ulb.be>`_ in Brussels, Belgium.

Thanks to:

* `arrow <https://arrow.readthedocs.io/en/latest>`_ which provides a nice API for dates, times and deltas,
* `python-dateutil <https://dateutil.readthedocs.io/en/stable>`_ for parsing timezones from VTIMEZONE blocks,
* `requests <https://requests.readthedocs.io/en/master>`_ for giving me inspiration from it's beautiful and pythonic API (and its doc too),
* `six <https://six.readthedocs.io>`_ to have made the python3 transition easier,
>>>>>>> 42912098
* `#urlab <irc://freenode.org#urlab>`_ for help and advice.<|MERGE_RESOLUTION|>--- conflicted
+++ resolved
@@ -44,7 +44,6 @@
   Arrow's, code, which is written by Chris Smith and under Apache license.
 
 
-<<<<<<< HEAD
 A big part of the code was written at `UrLab <http://urlab.be>`_, an awesome
 hackerspace in `ULB <http://ulb.ac.be>`_ in Brussels, Belgium.
 
@@ -54,7 +53,6 @@
 * `python-dateutil <http://labix.org/python-dateutil>`_ for parsing timezones from VTIMEZONE blocks,
 * `requests <http://python-requests.org/>`_ for giving me inspiration from it's beautiful and pythonic API (and its doc too),
 * `six <http://pythonhosted.org/six/>`_ to have made the python3 transition easier,
-=======
 A big part of the code was written at `UrLab <https://urlab.be>`_, an awesome
 hackerspace at `ULB <https://ulb.be>`_ in Brussels, Belgium.
 
@@ -64,5 +62,4 @@
 * `python-dateutil <https://dateutil.readthedocs.io/en/stable>`_ for parsing timezones from VTIMEZONE blocks,
 * `requests <https://requests.readthedocs.io/en/master>`_ for giving me inspiration from it's beautiful and pythonic API (and its doc too),
 * `six <https://six.readthedocs.io>`_ to have made the python3 transition easier,
->>>>>>> 42912098
 * `#urlab <irc://freenode.org#urlab>`_ for help and advice.