--- conflicted
+++ resolved
@@ -13,19 +13,16 @@
 # Virtualenvs
 ve
 ve3
-<<<<<<< HEAD
+
 bin
 include
 lib
 local
-=======
 venv
 venv3
 /bin
 /include/
 /lib/
-/pip-selfcheck.json
->>>>>>> b415f743
 
 # doc builds
 doc/_build/*
@@ -34,13 +31,11 @@
 .cache/
 .coverage
 htmlcov
-<<<<<<< HEAD
 .pytest_cache
+/.pytest_cache/
 
 # pffff
 .idea
 pip-selfcheck.json
-share
-=======
-/.pytest_cache/
->>>>>>> b415f743
+/pip-selfcheck.json
+share