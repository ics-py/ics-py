[pytest]
python_files = *.py
flakes-ignore =
    UnusedImport
    UndefinedName
pep8ignore =
    tests/*.py ALL
    doc/_themes/flask_theme_support.py ALL
    E501
    E128
    F403
    F401
    E261
    E265
<<<<<<< HEAD
    E266
    E731
    W503

[flake8]
ignore=E128,E261,E265,E501,F403,F401,E731,E266,W503
=======
    E731

[flake8]
ignore=E128,E261,E265,E501,F403,F401,E731
>>>>>>> ad69ba03
exclude=doc/,ve/,ve3/

[metadata]
license-file = LICENSE

[check-manifest]
ignore =
    .travis.yml
    doc/*
    doc
    requirements*.txt
    test
    dev/*
    dev
    .coveragerc

[wheel]
universal = 1<|MERGE_RESOLUTION|>--- conflicted
+++ resolved
@@ -12,19 +12,10 @@
     F401
     E261
     E265
-<<<<<<< HEAD
-    E266
-    E731
-    W503
+
 
 [flake8]
-ignore=E128,E261,E265,E501,F403,F401,E731,E266,W503
-=======
-    E731
-
-[flake8]
-ignore=E128,E261,E265,E501,F403,F401,E731
->>>>>>> ad69ba03
+ignore=E128,E261,E265,E501,F403,F401
 exclude=doc/,ve/,ve3/
 
 [metadata]
