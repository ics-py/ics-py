import unittest
from datetime import timedelta
import arrow
from ics.event import Event
from ics.icalendar import Calendar
from ics.parse import Container
from .fixture import cal12, cal13, cal15, cal16
<<<<<<< HEAD
=======

CRLF = "\r\n"
>>>>>>> ad69ba03


class TestEvent(unittest.TestCase):

    def test_event(self):
        e = Event(begin=0, end=20)
        self.assertEqual(e.begin.timestamp, 0)
        self.assertEqual(e.end.timestamp, 20)
        self.assertTrue(e.has_end())
        self.assertFalse(e.all_day)

        f = Event(begin=10, end=30)
        self.assertTrue(e < f)
        self.assertTrue(e <= f)
        self.assertTrue(f > e)
        self.assertTrue(f >= e)

    def test_or(self):
        g = Event(begin=0, end=10) | Event(begin=10, end=20)
        self.assertEqual(g, (None, None))

        g = Event(begin=0, end=20) | Event(begin=10, end=30)
        self.assertEqual(tuple(map(lambda x: x.timestamp, g)), (10, 20))

        g = Event(begin=0, end=20) | Event(begin=5, end=15)
        self.assertEqual(tuple(map(lambda x: x.timestamp, g)), (5, 15))

        g = Event() | Event()
        self.assertEqual(g, (None, None))

    def test_event_with_duration(self):
        c = Calendar(cal12)
        e = c.events[0]
        self.assertEqual(e._duration, timedelta(1, 3600))
        self.assertEqual(e.end - e.begin, timedelta(1, 3600))

    def test_not_duration_and_end(self):
        with self.assertRaises(ValueError):
            Calendar(cal13)

    def test_duration_output(self):
        e = Event(begin=0, duration=timedelta(1, 23))
        lines = str(e).splitlines()
        self.assertIn('DTSTART:19700101T000000Z', lines)
        self.assertIn('DURATION:P1DT23S', lines)

    def test_make_all_day(self):
        e = Event(begin=0, end=20)
        begin = e.begin
        e.make_all_day()
        self.assertEqual(e.begin, begin)
        self.assertEqual(e._end_time, None)
        self.assertEqual(e._duration, None)

    def test_init_duration_end(self):
        with self.assertRaises(ValueError):
            Event(name="plop", begin=0, end=10, duration=1)

    def test_end_before_begin(self):
        e = Event(begin="2013/10/10")
        with self.assertRaises(ValueError):
            e.end = "1999/10/10"

    def test_begin_after_end(self):
        e = Event(end="19991010")
        with self.assertRaises(ValueError):
            e.begin = "2013/10/10"

    def test_end_with_prescision(self):
        e = Event(begin="1999/10/10")
        e._begin_precision = "day"
        self.assertEqual(e.end, arrow.get("1999/10/11"))

    def test_plain_repr(self):
        self.assertEqual(repr(Event()), "<Event>")

    def test_all_day_repr(self):
        e = Event(name='plop', begin="1999/10/10")
        e.make_all_day()
        self.assertEqual(repr(e), "<all-day Event 'plop' 1999-10-10>")

    def test_name_repr(self):
        e = Event(name='plop')
        self.assertEqual(repr(e), "<Event 'plop'>")

    def test_repr(self):
        e = Event(name='plop', begin="1999/10/10")
        self.assertEqual(repr(e), "<Event 'plop' begin:1999-10-10T00:00:00+00:00 end:1999-10-10T00:00:01+00:00>")

    def test_init(self):
        e = Event()

        self.assertEqual(e._duration, None)
        self.assertEqual(e._end_time, None)
        self.assertEqual(e._begin, None)
        self.assertEqual(e._begin_precision, 'second')
        self.assertNotEqual(e.uid, None)
        self.assertEqual(e.description, None)
        self.assertEqual(e.created, None)
        self.assertEqual(e.location, None)
        self.assertEqual(e.url, None)
        self.assertEqual(e._unused, Container(name='VEVENT'))

    def test_has_end(self):
        e = Event()
        self.assertFalse(e.has_end())
        e = Event(begin="1993/05/24", duration=10)
        self.assertTrue(e.has_end())
        e = Event(begin="1993/05/24", end="1999/10/11")
        self.assertTrue(e.has_end())
        e = Event(begin="1993/05/24")
        e.make_all_day()
        self.assertFalse(e.has_end())

    def test_duration(self):
        e = Event()
        self.assertIsNone(e.duration)

        e1 = Event(begin="1993/05/24")
        e1.make_all_day()
        self.assertEqual(e1.duration, timedelta(days=1))

        e2 = Event(begin="1993/05/24", end="1993/05/30")
        self.assertEqual(e2.duration, timedelta(days=6))

        e3 = Event(begin="1993/05/24", duration=timedelta(minutes=1))
        self.assertEqual(e3.duration, timedelta(minutes=1))

        e4 = Event(begin="1993/05/24")
        self.assertEqual(e4.duration, timedelta(seconds=1))

        e5 = Event(begin="1993/05/24")
        e5.duration = {'days': 6, 'hours': 2}
        self.assertEqual(e5.end, arrow.get("1993/05/30T02:00"))
        self.assertEqual(e5.duration, timedelta(hours=146))

    def test_always_uid(self):
        e = Event()
        e.uid = None
        self.assertIn('UID:', str(e))

    def test_cmp_other(self):
        with self.assertRaises(NotImplementedError):
            Event() < 1
        with self.assertRaises(NotImplementedError):
            Event() > 1
        with self.assertRaises(NotImplementedError):
            Event() <= 1
        with self.assertRaises(NotImplementedError):
            Event() >= 1

    def test_cmp_by_name(self):
        self.assertGreater(Event(name="z"), Event(name="a"))
        self.assertGreaterEqual(Event(name="z"), Event(name="a"))
        self.assertGreaterEqual(Event(name="m"), Event(name="m"))

        self.assertLess(Event(name="a"), Event(name="z"))
        self.assertLessEqual(Event(name="a"), Event(name="z"))
        self.assertLessEqual(Event(name="m"), Event(name="m"))

    def test_cmp_by_name_fail(self):
        self.assertFalse(Event(name="a") > Event(name="z"))
        self.assertFalse(Event(name="a") >= Event(name="z"))

        self.assertFalse(Event(name="z") < Event(name="a"))
        self.assertFalse(Event(name="z") <= Event(name="a"))

    def test_cmp_by_name_fail_not_equal(self):
        self.assertFalse(Event(name="a") > Event(name="a"))
        self.assertFalse(Event(name="b") < Event(name="b"))

    def test_unescape_summary(self):
        c = Calendar(cal15)
        e = c.events[0]
        self.assertEqual(e.name, "Hello, \n World; This is a backslash : \\ and another new \n line")

    def test_unescapte_texts(self):
        c = Calendar(cal16)
        e = c.events[0]
        self.assertEqual(e.name, "Some special ; chars")
        self.assertEqual(e.location, "In, every text field")
        self.assertEqual(e.description, "Yes, all of them;")

    def test_escapte_output(self):
        e = Event()

        e.name = "Hello, with \\ spechial; chars and \n newlines"
        e.location = "Here; too"
        e.description = "Every\nwhere ! Yes, yes !"
        e.created = arrow.Arrow(2013, 1, 1)
        e.uid = "empty-uid"

        eq = CRLF.join(("BEGIN:VEVENT",
                "DTSTAMP:20130101T000000Z",
                "SUMMARY:Hello\\, with \\\\ spechial\\; chars and \\n newlines",
                "DESCRIPTION:Every\\nwhere ! Yes\\, yes !",
                "LOCATION:Here\\; too",
                "UID:empty-uid",
                "END:VEVENT"))
        self.assertEqual(str(e), eq)

    def test_url_input(self):
        c = Calendar(cal16)
        e = c.events[0]
        self.assertEqual(e.url, "http://example.com/pub/calendars/jsmith/mytime.ics")

    def test_url_output(self):
        URL = "http://example.com/pub/calendars/jsmith/mytime.ics"
        e = Event(name="Name", url=URL)
        self.assertIn("URL:"+URL, str(e).splitlines())<|MERGE_RESOLUTION|>--- conflicted
+++ resolved
@@ -4,12 +4,10 @@
 from ics.event import Event
 from ics.icalendar import Calendar
 from ics.parse import Container
-from .fixture import cal12, cal13, cal15, cal16
-<<<<<<< HEAD
-=======
+from .fixture import cal12, cal13, cal15, cal16, cal17
+
 
 CRLF = "\r\n"
->>>>>>> ad69ba03
 
 
 class TestEvent(unittest.TestCase):
@@ -187,7 +185,7 @@
         self.assertEqual(e.name, "Hello, \n World; This is a backslash : \\ and another new \n line")
 
     def test_unescapte_texts(self):
-        c = Calendar(cal16)
+        c = Calendar(cal17)
         e = c.events[0]
         self.assertEqual(e.name, "Some special ; chars")
         self.assertEqual(e.location, "In, every text field")
