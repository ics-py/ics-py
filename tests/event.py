--- conflicted
+++ resolved
@@ -249,8 +249,6 @@
         URL = "http://example.com/pub/calendars/jsmith/mytime.ics"
         e = Event(name="Name", url=URL)
         self.assertIn("URL:" + URL, str(e).splitlines())
-<<<<<<< HEAD
-=======
 
     def test_status_input(self):
         c = Calendar(cal16)
@@ -261,7 +259,6 @@
         STATUS = "CONFIRMED"
         e = Event(name="Name", status=STATUS)
         self.assertIn("STATUS:" + STATUS, str(e).splitlines())
->>>>>>> e53ddb6f
 
     def test_category_input(self):
         c = Calendar(cal16)
